--- conflicted
+++ resolved
@@ -100,7 +100,7 @@
           
           {uniqueCurrencies.length > 1 && (
             <Select value={filterCurrency} onValueChange={setFilterCurrency}>
-              <SelectTrigger className="w-32">
+              <SelectTrigger className="w-32 dark:bg-slate-700/50 dark:border-slate-600">
                 <SelectValue placeholder="Currency" />
               </SelectTrigger>
               <SelectContent>
@@ -137,40 +137,14 @@
           </div>
         ) : (
           filteredTransactions.map(transaction => (
-<<<<<<< HEAD
-            <div key={transaction.id} className="flex items-center justify-between p-3 rounded-lg bg-slate-50 dark:bg-slate-700/50">
-              <div className="flex items-center space-x-3">
-                <div className={`p-2 rounded-full ${
-                  transaction.type === 'income' 
-                    ? 'bg-emerald-100 text-emerald-600 dark:bg-emerald-900/50 dark:text-emerald-400' 
-                    : 'bg-red-100 text-red-600 dark:bg-red-900/50 dark:text-red-400'
-                }`}>
-                  {transaction.type === 'income' ? (
-                    <TrendingUp className="h-4 w-4" />
-                  ) : (
-                    <TrendingDown className="h-4 w-4" />
-                  )}
-                </div>
-                
-                <div className="flex-1">
-                  <div className="flex items-center gap-2 mb-1">
-                    <p className="font-medium text-slate-800 dark:text-slate-100">{transaction.category}</p>
-                    <Badge 
-                      variant={transaction.type === 'income' ? 'default' : 'destructive'}
-                      className={`text-xs ${
-                        transaction.type === 'income' 
-                          ? 'bg-emerald-100 text-emerald-700 hover:bg-emerald-200 dark:bg-emerald-900/50 dark:text-emerald-400 dark:hover:bg-emerald-900/70' 
-                          : 'bg-red-100 text-red-700 hover:bg-red-200 dark:bg-red-900/50 dark:text-red-400 dark:hover:bg-red-900/70'
-                      }`}
-=======
-            <Card key={transaction.id} className="shadow-sm border-slate-200 hover:shadow-md transition-shadow duration-200">
+            <Card key={transaction.id} className="shadow-sm border-slate-200 hover:shadow-md transition-shadow duration-200 dark:bg-slate-700/50 dark:border-slate-600">
               <CardContent className="p-4">
                 <div className="flex items-center justify-between">
                   <div className="flex items-center space-x-4">
                     <div className={`p-2 rounded-full ${
                       transaction.type === 'income' 
-                        ? 'bg-emerald-100 text-emerald-600' 
-                        : 'bg-red-100 text-red-600'
+                        ? 'bg-emerald-100 text-emerald-600 dark:bg-emerald-900/50 dark:text-emerald-400' 
+                        : 'bg-red-100 text-red-600 dark:bg-red-900/50 dark:text-red-400'
                     }`}>
                       {transaction.type === 'income' ? (
                         <TrendingUp className="h-4 w-4" />
@@ -181,33 +155,35 @@
                     
                     <div className="flex-1">
                       <div className="flex items-center gap-2 mb-1">
-                        <p className="font-medium text-slate-800">{transaction.category}</p>
+                        <p className="font-medium text-slate-800 dark:text-slate-100">{transaction.category}</p>
                         <Badge 
                           variant={transaction.type === 'income' ? 'default' : 'destructive'}
                           className={`text-xs ${
                             transaction.type === 'income' 
-                              ? 'bg-emerald-100 text-emerald-700 hover:bg-emerald-200' 
-                              : 'bg-red-100 text-red-700 hover:bg-red-200'
+                              ? 'bg-emerald-100 text-emerald-700 hover:bg-emerald-200 dark:bg-emerald-900/50 dark:text-emerald-400 dark:hover:bg-emerald-900/70' 
+                              : 'bg-red-100 text-red-700 hover:bg-red-200 dark:bg-red-900/50 dark:text-red-400 dark:hover:bg-red-900/70'
                           }`}
                         >
                           {transaction.type}
                         </Badge>
                         {uniqueCurrencies.length > 1 && (
-                          <Badge variant="outline" className="text-xs">
+                          <Badge variant="outline" className="text-xs dark:border-slate-600 dark:text-slate-300">
                             {transaction.currency || 'USD'}
                           </Badge>
                         )}
                       </div>
                       {transaction.description && (
-                        <p className="text-sm text-slate-600">{transaction.description}</p>
+                        <p className="text-sm text-slate-600 dark:text-slate-400">{transaction.description}</p>
                       )}
-                      <p className="text-xs text-slate-500 mt-1">{formatDate(transaction.date)}</p>
+                      <p className="text-xs text-slate-500 dark:text-slate-500 mt-1">{formatDate(transaction.date)}</p>
                     </div>
                   </div>
                   
                   <div className="flex items-center gap-3">
                     <div className={`text-right ${
-                      transaction.type === 'income' ? 'text-emerald-600' : 'text-red-600'
+                      transaction.type === 'income' 
+                        ? 'text-emerald-600 dark:text-emerald-400' 
+                        : 'text-red-600 dark:text-red-400'
                     }`}>
                       <p className="font-semibold text-lg">
                         {transaction.type === 'income' ? '+' : '-'}{formatCurrency(transaction.amount, transaction.currency || 'USD')}
@@ -218,40 +194,14 @@
                       variant="ghost"
                       size="sm"
                       onClick={() => onDeleteTransaction(transaction.id)}
-                      className="text-slate-400 hover:text-red-500 hover:bg-red-50"
->>>>>>> 303e25ab
+                      className="text-slate-400 hover:text-red-500 hover:bg-red-50 dark:text-slate-500 dark:hover:text-red-400 dark:hover:bg-red-900/50"
                     >
-                      {transaction.type}
-                    </Badge>
+                      <Trash2 className="h-4 w-4" />
+                    </Button>
                   </div>
-                  {transaction.description && (
-                    <p className="text-sm text-slate-600 dark:text-slate-400">{transaction.description}</p>
-                  )}
-                  <p className="text-xs text-slate-500 dark:text-slate-500 mt-1">{formatDate(transaction.date)}</p>
                 </div>
-              </div>
-              
-              <div className="flex items-center gap-3">
-                <div className={`text-right ${
-                  transaction.type === 'income' 
-                    ? 'text-emerald-600 dark:text-emerald-400' 
-                    : 'text-red-600 dark:text-red-400'
-                }`}>
-                  <p className="font-semibold text-lg">
-                    {transaction.type === 'income' ? '+' : '-'}{formatCurrency(transaction.amount)}
-                  </p>
-                </div>
-                
-                <Button
-                  variant="ghost"
-                  size="sm"
-                  onClick={() => onDeleteTransaction(transaction.id)}
-                  className="text-slate-400 hover:text-red-500 hover:bg-red-50 dark:text-slate-500 dark:hover:text-red-400 dark:hover:bg-red-900/50"
-                >
-                  <Trash2 className="h-4 w-4" />
-                </Button>
-              </div>
-            </div>
+              </CardContent>
+            </Card>
           ))
         )}
       </div>
