import { useState, useEffect } from "react";
import { Card, CardContent, CardHeader, CardTitle } from "@/components/ui/card";
import { Button } from "@/components/ui/button";
import { Input } from "@/components/ui/input";
import { Label } from "@/components/ui/label";
import { Select, SelectContent, SelectItem, SelectTrigger, SelectValue } from "@/components/ui/select";
import { Textarea } from "@/components/ui/textarea";
import { Tabs, TabsContent, TabsList, TabsTrigger } from "@/components/ui/tabs";
import { Badge } from "@/components/ui/badge";
import { Separator } from "@/components/ui/separator";
import { TransactionChart } from "@/components/TransactionChart";
import { TransactionList } from "@/components/TransactionList";
import { AddTransactionForm } from "@/components/AddTransactionForm";
import { DashboardStats } from "@/components/DashboardStats";
import { ThemeToggle } from "@/components/ThemeToggle";
import { formatCurrency } from "@/lib/utils";
import { Transaction, CURRENCIES } from "@/types/transaction";
import { Plus, TrendingUp, TrendingDown, DollarSign } from "lucide-react";

const Index = () => {
  const [transactions, setTransactions] = useState<Transaction[]>([]);
  const [showAddForm, setShowAddForm] = useState(false);
  const [defaultCurrency, setDefaultCurrency] = useState('USD');

  // Load transactions from localStorage on component mount
  useEffect(() => {
    const savedTransactions = localStorage.getItem('budgetTracker_transactions');
    if (savedTransactions) {
      const parsedTransactions = JSON.parse(savedTransactions);
      
      // Handle migration of old data without currency
      const migratedTransactions = parsedTransactions.map((t: any) => ({
        ...t,
        currency: t.currency || 'USD'
      }));
      
      setTransactions(migratedTransactions);
    }
    
    // Load default currency preference
    const savedCurrency = localStorage.getItem('budgetTracker_defaultCurrency');
    if (savedCurrency) {
      setDefaultCurrency(savedCurrency);
    }
  }, []);

  // Save transactions to localStorage whenever transactions change
  useEffect(() => {
    localStorage.setItem('budgetTracker_transactions', JSON.stringify(transactions));
  }, [transactions]);
  
  // Save default currency preference
  useEffect(() => {
    localStorage.setItem('budgetTracker_defaultCurrency', defaultCurrency);
  }, [defaultCurrency]);

  const addTransaction = (transaction: Omit<Transaction, 'id'>) => {
    const newTransaction = {
      ...transaction,
      id: Date.now().toString(),
    };
    setTransactions(prev => [newTransaction, ...prev]);
    setShowAddForm(false);
  };

  const deleteTransaction = (id: string) => {
    setTransactions(prev => prev.filter(t => t.id !== id));
  };

  // Group transactions by currency
  const transactionsByCurrency = transactions.reduce((acc, transaction) => {
    const currency = transaction.currency || 'USD';
    if (!acc[currency]) {
      acc[currency] = [];
    }
    acc[currency].push(transaction);
    return acc;
  }, {} as Record<string, Transaction[]>);

  // Calculate totals for each currency
  const totals = Object.entries(transactionsByCurrency).map(([currency, txs]) => {
    const income = txs.filter(t => t.type === 'income').reduce((sum, t) => sum + t.amount, 0);
    const expenses = txs.filter(t => t.type === 'expense').reduce((sum, t) => sum + t.amount, 0);
    return { currency, income, expenses, savings: income - expenses };
  });

  // Get totals for default currency (for main display)
  const defaultTotals = totals.find(t => t.currency === defaultCurrency) || { 
    currency: defaultCurrency, 
    income: 0, 
    expenses: 0, 
    savings: 0 
  };

  return (
    <div className="min-h-screen bg-gradient-to-br from-slate-50 to-slate-100 dark:from-slate-900 dark:to-slate-800">
      <div className="container mx-auto px-4 py-8">
        {/* Header */}
        <div className="mb-8">
          <div className="flex items-center justify-between">
            <div>
              <h1 className="text-4xl font-bold text-slate-800 dark:text-slate-100 mb-2">Budget Tracker</h1>
              <p className="text-slate-600 dark:text-slate-400">Take control of your financial journey</p>
            </div>
            <div className="flex items-center gap-2">
              <ThemeToggle />
              <Button 
                onClick={() => setShowAddForm(true)}
                className="bg-emerald-600 hover:bg-emerald-700 text-white shadow-lg hover:shadow-xl transition-all duration-200"
              >
                <Plus className="mr-2 h-4 w-4" />
                Add Transaction
              </Button>
            </div>
<<<<<<< HEAD
=======
            <div className="flex gap-4">
              <Select 
                value={defaultCurrency} 
                onValueChange={setDefaultCurrency}
              >
                <SelectTrigger className="w-32">
                  <SelectValue placeholder="Currency" />
                </SelectTrigger>
                <SelectContent>
                  {CURRENCIES.map(currency => (
                    <SelectItem key={currency.code} value={currency.code}>
                      {currency.symbol} {currency.code}
                    </SelectItem>
                  ))}
                </SelectContent>
              </Select>
              
              <Button 
                onClick={() => setShowAddForm(true)}
                className="bg-emerald-600 hover:bg-emerald-700 text-white shadow-lg hover:shadow-xl transition-all duration-200"
              >
                <Plus className="mr-2 h-4 w-4" />
                Add Transaction
              </Button>
            </div>
>>>>>>> 303e25ab
          </div>
        </div>

        {/* Dashboard Stats */}
        <DashboardStats 
          totalIncome={defaultTotals.income}
          totalExpenses={defaultTotals.expenses}
          totalSavings={defaultTotals.savings}
          currency={defaultCurrency}
        />

        {/* Currency Summary (if multiple currencies exist) */}
        {totals.length > 1 && (
          <div className="mt-8">
            <Card className="shadow-lg border-0 bg-white/70 backdrop-blur-sm">
              <CardHeader>
                <CardTitle className="text-slate-800">Multi-Currency Summary</CardTitle>
              </CardHeader>
              <CardContent>
                <div className="grid grid-cols-1 md:grid-cols-3 gap-4">
                  {totals.map(total => (
                    <div key={total.currency} className="p-4 rounded-lg bg-slate-50 border border-slate-100">
                      <div className="flex justify-between items-center mb-2">
                        <h3 className="font-medium">{total.currency}</h3>
                        <Badge variant="outline">{CURRENCIES.find(c => c.code === total.currency)?.symbol || total.currency}</Badge>
                      </div>
                      <div className="space-y-1 text-sm">
                        <div className="flex justify-between">
                          <span className="text-slate-600">Income:</span>
                          <span className="font-medium text-emerald-600">{formatCurrency(total.income, total.currency)}</span>
                        </div>
                        <div className="flex justify-between">
                          <span className="text-slate-600">Expenses:</span>
                          <span className="font-medium text-red-600">{formatCurrency(total.expenses, total.currency)}</span>
                        </div>
                        <div className="flex justify-between pt-1 border-t border-slate-200">
                          <span className="text-slate-600">Balance:</span>
                          <span className={`font-medium ${total.savings >= 0 ? 'text-blue-600' : 'text-orange-600'}`}>
                            {formatCurrency(total.savings, total.currency)}
                          </span>
                        </div>
                      </div>
                    </div>
                  ))}
                </div>
              </CardContent>
            </Card>
          </div>
        )}

        {/* Main Content */}
        <div className="grid grid-cols-1 lg:grid-cols-3 gap-8 mt-8">
          {/* Charts Section */}
          <div className="lg:col-span-2">
            <Card className="shadow-lg border-0 bg-white/70 dark:bg-slate-800/70 backdrop-blur-sm">
              <CardHeader>
                <CardTitle className="text-slate-800 dark:text-slate-100">Spending Overview</CardTitle>
              </CardHeader>
              <CardContent>
                <TransactionChart 
                  transactions={transactions} 
                  defaultCurrency={defaultCurrency}
                />
              </CardContent>
            </Card>
          </div>

          {/* Recent Transactions */}
          <div className="lg:col-span-1">
            <Card className="shadow-lg border-0 bg-white/70 dark:bg-slate-800/70 backdrop-blur-sm">
              <CardHeader>
                <CardTitle className="text-slate-800 dark:text-slate-100">Recent Activity</CardTitle>
              </CardHeader>
              <CardContent>
                <div className="space-y-4">
                  {transactions.slice(0, 5).map(transaction => (
                    <div key={transaction.id} className="flex items-center justify-between p-3 rounded-lg bg-slate-50 dark:bg-slate-700/50">
                      <div className="flex items-center space-x-3">
                        <div className={`p-2 rounded-full ${
                          transaction.type === 'income' ? 'bg-emerald-100 text-emerald-600 dark:bg-emerald-900/50 dark:text-emerald-400' : 'bg-red-100 text-red-600 dark:bg-red-900/50 dark:text-red-400'
                        }`}>
                          {transaction.type === 'income' ? <TrendingUp className="h-4 w-4" /> : <TrendingDown className="h-4 w-4" />}
                        </div>
                        <div>
                          <p className="font-medium text-slate-800 dark:text-slate-100">{transaction.category}</p>
                          <p className="text-sm text-slate-600 dark:text-slate-400">{transaction.description}</p>
                        </div>
                      </div>
                      <div className={`font-semibold ${
                        transaction.type === 'income' ? 'text-emerald-600 dark:text-emerald-400' : 'text-red-600 dark:text-red-400'
                      }`}>
                        {transaction.type === 'income' ? '+' : '-'}{formatCurrency(transaction.amount, transaction.currency)}
                      </div>
                    </div>
                  ))}
                  {transactions.length === 0 && (
                    <div className="text-center py-8 text-slate-500 dark:text-slate-400">
                      <DollarSign className="h-12 w-12 mx-auto mb-4 opacity-50" />
                      <p>No transactions yet</p>
                      <p className="text-sm">Add your first transaction to get started!</p>
                    </div>
                  )}
                </div>
              </CardContent>
            </Card>
          </div>
        </div>

        {/* Detailed Transactions */}
        <div className="mt-8">
          <Card className="shadow-lg border-0 bg-white/70 dark:bg-slate-800/70 backdrop-blur-sm">
            <CardHeader>
              <CardTitle className="text-slate-800 dark:text-slate-100">All Transactions</CardTitle>
            </CardHeader>
            <CardContent>
              <TransactionList 
                transactions={transactions}
                onDeleteTransaction={deleteTransaction}
              />
            </CardContent>
          </Card>
        </div>

        {/* Add Transaction Modal */}
        {showAddForm && (
          <AddTransactionForm
            onAddTransaction={addTransaction}
            onClose={() => setShowAddForm(false)}
          />
        )}
      </div>
    </div>
  );
};

export default Index;<|MERGE_RESOLUTION|>--- conflicted
+++ resolved
@@ -102,44 +102,34 @@
               <h1 className="text-4xl font-bold text-slate-800 dark:text-slate-100 mb-2">Budget Tracker</h1>
               <p className="text-slate-600 dark:text-slate-400">Take control of your financial journey</p>
             </div>
-            <div className="flex items-center gap-2">
+            <div className="flex flex-col items-end gap-2">
               <ThemeToggle />
-              <Button 
-                onClick={() => setShowAddForm(true)}
-                className="bg-emerald-600 hover:bg-emerald-700 text-white shadow-lg hover:shadow-xl transition-all duration-200"
-              >
-                <Plus className="mr-2 h-4 w-4" />
-                Add Transaction
-              </Button>
+              <div className="flex items-center gap-4">
+                <Select 
+                  value={defaultCurrency} 
+                  onValueChange={setDefaultCurrency}
+                >
+                  <SelectTrigger className="w-32 dark:bg-slate-700/50 dark:border-slate-600">
+                    <SelectValue placeholder="Currency" />
+                  </SelectTrigger>
+                  <SelectContent>
+                    {CURRENCIES.map(currency => (
+                      <SelectItem key={currency.code} value={currency.code}>
+                        {currency.symbol} {currency.code}
+                      </SelectItem>
+                    ))}
+                  </SelectContent>
+                </Select>
+                
+                <Button 
+                  onClick={() => setShowAddForm(true)}
+                  className="bg-emerald-600 hover:bg-emerald-700 text-white shadow-lg hover:shadow-xl transition-all duration-200"
+                >
+                  <Plus className="mr-2 h-4 w-4" />
+                  Add Transaction
+                </Button>
+              </div>
             </div>
-<<<<<<< HEAD
-=======
-            <div className="flex gap-4">
-              <Select 
-                value={defaultCurrency} 
-                onValueChange={setDefaultCurrency}
-              >
-                <SelectTrigger className="w-32">
-                  <SelectValue placeholder="Currency" />
-                </SelectTrigger>
-                <SelectContent>
-                  {CURRENCIES.map(currency => (
-                    <SelectItem key={currency.code} value={currency.code}>
-                      {currency.symbol} {currency.code}
-                    </SelectItem>
-                  ))}
-                </SelectContent>
-              </Select>
-              
-              <Button 
-                onClick={() => setShowAddForm(true)}
-                className="bg-emerald-600 hover:bg-emerald-700 text-white shadow-lg hover:shadow-xl transition-all duration-200"
-              >
-                <Plus className="mr-2 h-4 w-4" />
-                Add Transaction
-              </Button>
-            </div>
->>>>>>> 303e25ab
           </div>
         </div>
 
